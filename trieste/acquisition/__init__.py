# Copyright 2020 The Trieste Contributors
#
# Licensed under the Apache License, Version 2.0 (the "License");
# you may not use this file except in compliance with the License.
# You may obtain a copy of the License at
#
#     http://www.apache.org/licenses/LICENSE-2.0
#
# Unless required by applicable law or agreed to in writing, software
# distributed under the License is distributed on an "AS IS" BASIS,
# WITHOUT WARRANTIES OR CONDITIONS OF ANY KIND, either express or implied.
# See the License for the specific language governing permissions and
# limitations under the License.
"""
The acquisition process aims to find the optimal point(s) at which to next evaluate the objective
function, with the aim of minimising it. The functionality in this package implements that process.
It typically uses the current observations of the objective function, or a posterior over those
observations.

In this library, the acquisition rule is the central object of the API, while acquisition functions
are supplementary. This is because some acquisition rules, such as Thompson sampling,
do not require an acquisition function. This contrasts with other libraries which may consider
the acquisition function as the central component of this process and assume Efficient Global
Optimization (EGO) for the acquisition rule.

This package contains acquisition rules, as implementations of
:class:`~trieste.acquisition.rule.AcquisitionRule`, and acquisition functions. It also contains
:class:`AcquisitionBuilder`\ s which provide a common interface for the rules to build acquisition
functions.

Acquisition rules in this library that use acquisition functions, such as
:class:`EfficientGlobalOptimization`, *maximize* these functions. This defines the sign the
acquisition function should take. Additionally, acquisition functions and builders in this library
are designed to minimize the objective function. For example, we do not provide an implementation of
UCB.
"""
from . import rule
from .function import (
    AcquisitionFunction,
    AcquisitionFunctionBuilder,
    SingleModelAcquisitionBuilder,
    ExpectedImprovement,
    expected_improvement,
    MaxValueEntropySearch,
    max_value_entropy_search,
    NegativeLowerConfidenceBound,
    NegativePredictiveMean,
    lower_confidence_bound,
    ProbabilityOfFeasibility,
    probability_of_feasibility,
    MonteCarloExpectedImprovement,
    ExpectedConstrainedImprovement,
<<<<<<< HEAD
    MonteCarloExpectedImprovement,
=======
    BatchMonteCarloExpectedImprovement,
>>>>>>> 54295160
)
from .combination import Reducer, Product, Sum<|MERGE_RESOLUTION|>--- conflicted
+++ resolved
@@ -50,10 +50,6 @@
     probability_of_feasibility,
     MonteCarloExpectedImprovement,
     ExpectedConstrainedImprovement,
-<<<<<<< HEAD
-    MonteCarloExpectedImprovement,
-=======
     BatchMonteCarloExpectedImprovement,
->>>>>>> 54295160
 )
 from .combination import Reducer, Product, Sum