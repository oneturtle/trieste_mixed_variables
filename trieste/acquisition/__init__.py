--- conflicted
+++ resolved
@@ -55,14 +55,11 @@
     lower_confidence_bound,
     min_value_entropy_search,
     probability_of_feasibility,
-<<<<<<< HEAD
     NegativeGaussianProcessTrajectory,
-=======
 )
 from .sampler import (
     BatchReparametrizationSampler,
     DiscreteThompsonSampler,
     GumbelSampler,
     IndependentReparametrizationSampler,
->>>>>>> 1ac0ee7f
 )