--- conflicted
+++ resolved
@@ -48,11 +48,7 @@
 
     @abstractmethod
     def __mul__(self: SP, other: SP) -> SP:
-<<<<<<< HEAD
-        """        
-=======
-        """
->>>>>>> 54295160
+        """
         :param other: A search space of the same type as this search space.
         :return: The Cartesian product of this search space with ``other``.
         """
@@ -60,11 +56,7 @@
     def __pow__(self: SP, other: int) -> SP:
         """
         Return the Cartesian product of ``other`` instances of this search space. For example, for an exponent of `3`, and search space `s`, this is `s ** 3`, which is equivalent to `s * s * s`.
-<<<<<<< HEAD
-        
-=======
-
->>>>>>> 54295160
+
         :param other: The number of instances of this search space to multiply. Must be strictly positive.
         :return: The Cartesian product of ``other`` instances of this search space.
         :raise ValueError: If the exponent ``other`` is less than 1.
@@ -73,11 +65,7 @@
             raise ValueError("The exponent ``other`` can only be a strictly positive integer")
 
         space = self
-<<<<<<< HEAD
-        for _ in range(other-1):
-=======
         for _ in range(other - 1):
->>>>>>> 54295160
             space *= self
         return space
 
@@ -131,11 +119,7 @@
     def __mul__(self, other: DiscreteSearchSpace) -> DiscreteSearchSpace:
         """
         Return the Cartesian product of the two :class:`DiscreteSearchSpace`\ s. For example:
-<<<<<<< HEAD
-        
-=======
-
->>>>>>> 54295160
+
             >>> sa = DiscreteSearchSpace(tf.constant([[0, 1], [2, 3]]))
             >>> sb = DiscreteSearchSpace(tf.constant([[4, 5, 6], [7, 8, 9]]))
             >>> (sa * sb).points.numpy()
