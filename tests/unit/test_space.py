--- conflicted
+++ resolved
@@ -214,12 +214,7 @@
         dss.sample(num_samples + 1)
 
 
-<<<<<<< HEAD
-def test_box_combined_with_itself_returns_new_box_with_bounds_twice_as_large(
-) -> None:
-=======
 def test_box_combined_with_itself_returns_new_box_with_bounds_twice_as_large() -> None:
->>>>>>> 9847d3f4
     box = Box(tf.zeros((3,)), tf.ones((3,)))
     new_box = box * box
 
@@ -227,12 +222,7 @@
     assert len(new_box.upper) == 6
 
 
-<<<<<<< HEAD
-def test_box_product_bounds_are_the_concatenation_of_original_bounds(
-) -> None:
-=======
 def test_box_product_bounds_are_the_concatenation_of_original_bounds() -> None:
->>>>>>> 9847d3f4
     box1 = Box(tf.constant([0., 1.]), tf.constant([2., 3.]))
     box2 = Box(tf.constant([4., 5., 6.]), tf.constant([7., 8., 9.]))
 
@@ -241,12 +231,7 @@
     npt.assert_allclose(res.upper, [2, 3, 7, 8, 9])
 
 
-<<<<<<< HEAD
-def test_box_product_raises_if_bounds_have_different_types(
-) -> None:
-=======
 def test_box_product_raises_if_bounds_have_different_types() -> None:
->>>>>>> 9847d3f4
     box1 = Box(tf.constant([0., 1.]), tf.constant([2., 3.]))
     box2 = Box(tf.constant([4., 5.], tf.float64), tf.constant([6., 7.], tf.float64))
 
